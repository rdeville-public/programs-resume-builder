--- conflicted
+++ resolved
@@ -188,15 +188,13 @@
 msgid "at"
 msgstr "au"
 
-<<<<<<< HEAD
 #: template/html/partials/sections/basics.html.j2:93
 msgid "Soft Skills"
 msgstr "Savoir-Être"
-=======
+
 #: template/html/partials/sections/basics.html.j2:76
 msgid "Download Resume"
 msgstr "Télécharger CV"
->>>>>>> eb035836
 
 #: template/html/partials/sections/volunteer.html.j2:13
 msgid "Dates in the top-right corner indicate the date between "
